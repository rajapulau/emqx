--- conflicted
+++ resolved
@@ -742,27 +742,6 @@
             {wait_session_expire, {shutdown, keepalive_timeout}, Channel}
     end;
 
-<<<<<<< HEAD
-handle(info, {shutdown, discard, {ClientId, ByPid}}, State) ->
-    ?LOG(warning, "Discarded by ~s:~p", [ClientId, ByPid]),
-    shutdown(discard, State);
-
-handle(info, {shutdown, conflict, {ClientId, NewPid}}, State) ->
-    ?LOG(warning, "Clientid '~s' conflict with ~p", [ClientId, NewPid]),
-    shutdown(conflict, State);
-
-handle(info, {shutdown, Reason}, State) ->
-    shutdown(Reason, State);
-
-handle(info, Info = {'EXIT', SessionPid, Reason}, State = #state{proto_state = ProtoState}) ->
-    case emqx_protocol:session(ProtoState) of
-        undefined ->
-            ?LOG(error, "Unexpected EXIT: ~p", [Info]),
-            {keep_state, State};
-        SessionPid ->
-            ?LOG(error, "Session ~p termiated: ~p", [SessionPid, Reason]),
-            shutdown(Reason, State)
-=======
 handle_timeout(TRef, retry_delivery,
                Channel = #channel{session = Session,
                                   timers = #{retry_timer := TRef}}) ->
@@ -775,7 +754,6 @@
         {ok, Publishes, Timeout, NSession} ->
             NChannel = Channel#channel{session = NSession},
             handle_out({publish, Publishes}, reset_timer(retry_timer, Timeout, NChannel))
->>>>>>> 67fb1b2a
     end;
 
 handle_timeout(TRef, expire_awaiting_rel,
