--- conflicted
+++ resolved
@@ -88,15 +88,9 @@
              flags = #{dup => false},
              headers = #{},
              topic = Topic,
-<<<<<<< HEAD
              payload = case string:rstr(binary_to_list(Topic),"s")==string:length(binary_to_list(Topic)) of 
                                 true -> 
                                     list_to_binary(string:concat(string:concat(binary_to_list(Payload),":"),integer_to_list(round(erlang:system_time() / 1.0e6)))); 
-=======
-             payload = case string:str(binary_to_list(Topic),"s")==string:length(binary_to_list(Topic)) of 
-                                true -> 
-                                    list_to_binary(string:concat(string:concat(binary_to_list(Payload),":"),integer_to_list(round(erlang:system_time() / 1.06e6)))); 
->>>>>>> 67fb1b2a
                                 false-> Payload 
                         end,
              timestamp = os:timestamp()}.
