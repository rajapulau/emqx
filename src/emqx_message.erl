--- conflicted
+++ resolved
@@ -209,19 +209,4 @@
 format(flags, Flags) ->
     io_lib:format("~p", [[Flag || {Flag, true} <- maps:to_list(Flags)]]);
 format(headers, Headers) ->
-<<<<<<< HEAD
     io_lib:format("~p", [Headers]).
-
-bin_key_map(Map) when is_map(Map) ->
-    maps:fold(fun(Key, Val, Acc) ->
-                      Acc#{bin(Key) => bin_key_map(Val)}
-              end, #{}, Map);
-bin_key_map(Data) ->
-    Data.
-
-bin(Bin) when is_binary(Bin) -> Bin;
-bin(Atom) when is_atom(Atom) -> list_to_binary(atom_to_list(Atom));
-bin(Str) when is_list(Str) -> list_to_binary(Str).
-=======
-    io_lib:format("~p", [Headers]).
->>>>>>> ac0e637a
