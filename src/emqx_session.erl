--- conflicted
+++ resolved
@@ -248,160 +248,9 @@
             {ok, lists:append(Publishes, More), NSession}
     end.
 
-<<<<<<< HEAD
-handle_call(info, _From, State) ->
-    reply(info(State), State);
-
-handle_call(attrs, _From, State) ->
-    reply(attrs(State), State);
-
-handle_call(stats, _From, State) ->
-    reply(stats(State), State);
-
-handle_call({discard, ByPid}, _From, State = #state{conn_pid = undefined}) ->
-    ?LOG(notice, "Discarded by ~p", [ByPid]),
-    {stop, {shutdown, discarded}, ok, State};
-
-handle_call({discard, ByPid}, _From, State = #state{client_id = ClientId, conn_pid = ConnPid}) ->
-    ?LOG(notice, "Conn ~p is discarded by ~p", [ConnPid, ByPid]),
-    ConnPid ! {shutdown, discard, {ClientId, ByPid}},
-    {stop, {shutdown, discarded}, ok, State};
-
-%% PUBLISH: This is only to register packetId to session state.
-%% The actual message dispatching should be done by the caller (e.g. connection) process.
-handle_call({register_publish_packet_id, PacketId, Ts}, _From,
-            State = #state{zone = Zone, awaiting_rel = AwaitingRel}) ->
-    MaxAwaitingRel = get_env(Zone, max_awaiting_rel),
-    reply(
-      case is_awaiting_full(MaxAwaitingRel, AwaitingRel) of
-          false ->
-              case maps:is_key(PacketId, AwaitingRel) of
-                  true ->
-                      {{error, ?RC_PACKET_IDENTIFIER_IN_USE}, State};
-                  false ->
-                      State1 = State#state{awaiting_rel = maps:put(PacketId, Ts, AwaitingRel)},
-                      {ok, ensure_stats_timer(ensure_await_rel_timer(State1))}
-              end;
-          true ->
-              ?LOG(warning, "Dropped qos2 packet ~w for too many awaiting_rel", [PacketId]),
-              ok = emqx_metrics:inc('messages.qos2.dropped'),
-              {{error, ?RC_RECEIVE_MAXIMUM_EXCEEDED}, State}
-      end);
-
-%% PUBREC:
-handle_call({pubrec, PacketId, _ReasonCode}, _From, State = #state{inflight = Inflight}) ->
-    reply(
-      case emqx_inflight:contain(PacketId, Inflight) of
-          true ->
-              {ok, ensure_stats_timer(acked(pubrec, PacketId, State))};
-          false ->
-              ?LOG(warning, "The PUBREC PacketId ~w is not found.", [PacketId]),
-              ok = emqx_metrics:inc('packets.pubrec.missed'),
-              {{error, ?RC_PACKET_IDENTIFIER_NOT_FOUND}, State}
-      end);
-
-%% PUBREL:
-handle_call({pubrel, PacketId, _ReasonCode}, _From, State = #state{awaiting_rel = AwaitingRel}) ->
-    reply(
-      case maps:take(PacketId, AwaitingRel) of
-          {_Ts, AwaitingRel1} ->
-              {ok, ensure_stats_timer(State#state{awaiting_rel = AwaitingRel1})};
-          error ->
-              ?LOG(warning, "The PUBREL PacketId ~w is not found", [PacketId]),
-              ok = emqx_metrics:inc('packets.pubrel.missed'),
-              {{error, ?RC_PACKET_IDENTIFIER_NOT_FOUND}, State}
-      end);
-
-handle_call(close, _From, State) ->
-    {stop, normal, ok, State};
-
-handle_call(Req, _From, State) ->
-    ?LOG(error, "Unexpected call: ~p", [Req]),
-    {reply, ignored, State}.
-
-%% SUBSCRIBE:
-handle_cast({subscribe, FromPid, {PacketId, _Properties, TopicFilters}},
-            State = #state{client_id = ClientId, username = Username, subscriptions = Subscriptions}) ->
-    {ReasonCodes, Subscriptions1} =
-        lists:foldr(
-            fun ({Topic, SubOpts = #{qos := QoS, rc := RC}}, {RcAcc, SubMap}) when
-                      RC == ?QOS_0; RC == ?QOS_1; RC == ?QOS_2 ->
-                    {[QoS|RcAcc], do_subscribe(ClientId, Username, Topic, SubOpts, SubMap)};
-                ({_Topic, #{rc := RC}}, {RcAcc, SubMap}) ->
-                    {[RC|RcAcc], SubMap}
-            end, {[], Subscriptions}, TopicFilters),
-    suback(FromPid, PacketId, ReasonCodes),
-    noreply(ensure_stats_timer(State#state{subscriptions = Subscriptions1}));
-
-%% UNSUBSCRIBE:
-handle_cast({unsubscribe, From, {PacketId, _Properties, TopicFilters}},
-            State = #state{client_id = ClientId, username = Username, subscriptions = Subscriptions}) ->
-    {ReasonCodes, Subscriptions1} =
-        lists:foldr(fun({Topic, _SubOpts}, {Acc, SubMap}) ->
-                            case maps:find(Topic, SubMap) of
-                                {ok, SubOpts} ->
-                                    ok = emqx_broker:unsubscribe(Topic),
-                                    ok = emqx_hooks:run('session.unsubscribed', [#{client_id => ClientId, username => Username}, Topic, SubOpts]),
-                                    {[?RC_SUCCESS|Acc], maps:remove(Topic, SubMap)};
-                                error ->
-                                    {[?RC_NO_SUBSCRIPTION_EXISTED|Acc], SubMap}
-                            end
-                    end, {[], Subscriptions}, TopicFilters),
-    unsuback(From, PacketId, ReasonCodes),
-    noreply(ensure_stats_timer(State#state{subscriptions = Subscriptions1}));
-
-%% PUBACK:
-handle_cast({puback, PacketId, _ReasonCode}, State = #state{inflight = Inflight}) ->
-    noreply(
-      case emqx_inflight:contain(PacketId, Inflight) of
-          true ->
-              ensure_stats_timer(dequeue(acked(puback, PacketId, State)));
-          false ->
-              ?LOG(warning, "The PUBACK PacketId ~w is not found", [PacketId]),
-              ok = emqx_metrics:inc('packets.puback.missed'),
-              State
-      end);
-
-%% PUBCOMP:
-handle_cast({pubcomp, PacketId, _ReasonCode}, State = #state{inflight = Inflight}) ->
-    noreply(
-      case emqx_inflight:contain(PacketId, Inflight) of
-          true ->
-              ensure_stats_timer(dequeue(acked(pubcomp, PacketId, State)));
-          false ->
-              ?LOG(warning, "The PUBCOMP PacketId ~w is not found", [PacketId]),
-              ok = emqx_metrics:inc('packets.pubcomp.missed'),
-              State
-      end);
-
-%% RESUME:
-handle_cast({resume, #{conn_pid        := ConnPid,
-                       will_msg        := WillMsg,
-                       expiry_interval := ExpiryInterval,
-                       max_inflight    := MaxInflight}},
-            State = #state{client_id        = ClientId,
-                           conn_pid         = OldConnPid,
-                           clean_start      = CleanStart,
-                           retry_timer      = RetryTimer,
-                           await_rel_timer  = AwaitTimer,
-                           expiry_timer     = ExpireTimer,
-                           will_delay_timer = WillDelayTimer}) ->
-
-    ?LOG(info, "Resumed by connection ~p ", [ConnPid]),
-
-    %% Cancel Timers
-    lists:foreach(fun emqx_misc:cancel_timer/1,
-                  [RetryTimer, AwaitTimer, ExpireTimer, WillDelayTimer]),
-
-    case kick(ClientId, OldConnPid, ConnPid) of
-        ok -> ?LOG(warning, "Connection ~p kickout ~p", [ConnPid, OldConnPid]);
-        ignore -> ok
-    end,
-=======
 %%--------------------------------------------------------------------
 %% Client -> Broker: SUBSCRIBE
 %%--------------------------------------------------------------------
->>>>>>> 67fb1b2a
 
 -spec(subscribe(emqx_types:client(), emqx_types:topic(), emqx_types:subopts(), session())
       -> {ok, session()} | {error, emqx_types:reason_code()}).
