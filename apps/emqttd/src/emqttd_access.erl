--- conflicted
+++ resolved
@@ -29,23 +29,6 @@
 -include("emqttd.hrl").
 
 -export([match/3]).
-<<<<<<< HEAD
-
-match(_Who, _Topic, []) ->
-    nomatch;
-match(_Who, _Topic, [{AllowDeny, all}|_Rules]) ->
-    AllowDeny;
-match(User = #mqtt_user{clientid = ClientId}, Topic, [{AllowDeny, ClientId, Filter}|Rules]) ->
-    case emqttd_topic:match(Topic, Filter) of
-        true -> AllowDeny;
-        false -> match(User, Topic, Rules)
-    end;
-match(User = #mqtt_user) ->
-    
-
-
-
-=======
 
 -type who() :: all | 
                {clientid, binary()} | 
@@ -84,5 +67,4 @@
     end.
 
 match_cidr(IpAddr, CIDR) -> true.
-    
->>>>>>> 1428223a
+    