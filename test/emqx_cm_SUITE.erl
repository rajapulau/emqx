
%% Copyright (c) 2018 EMQ Technologies Co., Ltd. All Rights Reserved.
%%
%% Licensed under the Apache License, Version 2.0 (the "License");
%% you may not use this file except in compliance with the License.
%% You may obtain a copy of the License at
%%
%%     http://www.apache.org/licenses/LICENSE-2.0
%%
%% Unless required by applicable law or agreed to in writing, software
%% distributed under the License is distributed on an "AS IS" BASIS,
%% WITHOUT WARRANTIES OR CONDITIONS OF ANY KIND, either express or implied.
%% See the License for the specific language governing permissions and
%% limitations under the License.

-module(emqx_cm_SUITE).

-compile(export_all).
-compile(nowarn_export_all).

-include("emqx.hrl").
-include_lib("eunit/include/eunit.hrl").

-include("emqx_mqtt.hrl").
-include_lib("eunit/include/eunit.hrl").

<<<<<<< HEAD
all() -> [{group, cm}].

groups() ->
    [{cm, [non_parallel_tests],
      [t_get_set_conn_attrs,
       t_get_set_conn_stats,
       t_lookup_conn_pid]}].

init_per_suite(Config) ->
    emqx_ct_broker_helpers:run_setup_steps(),
    Config.

end_per_suite(_Config) ->
    emqx_ct_broker_helpers:run_teardown_steps().

init_per_testcase(_TestCase, Config) ->
    register_connection(),
    Config.

end_per_testcase(_TestCase, _Config) ->
    unregister_connection(),
    ok.

t_get_set_conn_attrs(_) ->
    ?assert(emqx_cm:set_conn_attrs(<<"conn1">>, [{port, 8080}, {ip, "192.168.0.1"}])),
    ?assert(emqx_cm:set_conn_attrs(<<"conn2">>, self(), [{port, 8080}, {ip, "192.168.0.2"}])),
    ?assertEqual([{port, 8080}, {ip, "192.168.0.1"}], emqx_cm:get_conn_attrs(<<"conn1">>)),
    ?assertEqual([{port, 8080}, {ip, "192.168.0.2"}], emqx_cm:get_conn_attrs(<<"conn2">>, self())).

t_get_set_conn_stats(_) ->
    ?assert(emqx_cm:set_conn_stats(<<"conn1">>, [{count, 1}, {max, 2}])),
    ?assert(emqx_cm:set_conn_stats(<<"conn2">>, self(), [{count, 1}, {max, 2}])),
    ?assertEqual([{count, 1}, {max, 2}], emqx_cm:get_conn_stats(<<"conn1">>)),
    ?assertEqual([{count, 1}, {max, 2}], emqx_cm:get_conn_stats(<<"conn2">>, self())).

t_lookup_conn_pid(_) ->
    ?assertEqual(ok, emqx_cm:register_connection(<<"conn1">>, self())),
    ?assertEqual(self(), emqx_cm:lookup_conn_pid(<<"conn1">>)).

register_connection() ->
    ?assertEqual(ok, emqx_cm:register_connection(<<"conn1">>)),
    ?assertEqual(ok, emqx_cm:register_connection(<<"conn2">>, self())).

unregister_connection() ->
    ?assertEqual(ok, emqx_cm:unregister_connection(<<"conn1">>)),
    ?assertEqual(ok, emqx_cm:unregister_connection(<<"conn2">>, self())).
=======
all() -> [t_register_unregister_connection].

t_register_unregister_connection(_) ->
    {ok, _} = emqx_cm_sup:start_link(),
    Pid = self(),
    ok = emqx_cm:register_connection(<<"conn1">>),
    ok = emqx_cm:register_connection(<<"conn2">>, Pid),
    true = emqx_cm:set_conn_attrs(<<"conn1">>, [{port, 8080}, {ip, "192.168.0.1"}]),
    true = emqx_cm:set_conn_attrs(<<"conn2">>, Pid, [{port, 8080}, {ip, "192.168.0.1"}]),
    timer:sleep(2000),
    ?assertEqual(Pid, emqx_cm:lookup_conn_pid(<<"conn1">>)),
    ?assertEqual(Pid, emqx_cm:lookup_conn_pid(<<"conn2">>)),
    ok = emqx_cm:unregister_connection(<<"conn1">>),
    ?assertEqual(undefined, emqx_cm:lookup_conn_pid(<<"conn1">>)),
    ?assertEqual([{port, 8080}, {ip, "192.168.0.1"}], emqx_cm:get_conn_attrs({<<"conn2">>, Pid})),
    true = emqx_cm:set_conn_stats(<<"conn2">>, [{count, 1}, {max, 2}]),
    ?assertEqual([{count, 1}, {max, 2}], emqx_cm:get_conn_stats({<<"conn2">>, Pid})).
>>>>>>> 14cffcf7
<|MERGE_RESOLUTION|>--- conflicted
+++ resolved
@@ -19,12 +19,9 @@
 -compile(nowarn_export_all).
 
 -include("emqx.hrl").
--include_lib("eunit/include/eunit.hrl").
-
 -include("emqx_mqtt.hrl").
 -include_lib("eunit/include/eunit.hrl").
 
-<<<<<<< HEAD
 all() -> [{group, cm}].
 
 groups() ->
@@ -70,23 +67,4 @@
 
 unregister_connection() ->
     ?assertEqual(ok, emqx_cm:unregister_connection(<<"conn1">>)),
-    ?assertEqual(ok, emqx_cm:unregister_connection(<<"conn2">>, self())).
-=======
-all() -> [t_register_unregister_connection].
-
-t_register_unregister_connection(_) ->
-    {ok, _} = emqx_cm_sup:start_link(),
-    Pid = self(),
-    ok = emqx_cm:register_connection(<<"conn1">>),
-    ok = emqx_cm:register_connection(<<"conn2">>, Pid),
-    true = emqx_cm:set_conn_attrs(<<"conn1">>, [{port, 8080}, {ip, "192.168.0.1"}]),
-    true = emqx_cm:set_conn_attrs(<<"conn2">>, Pid, [{port, 8080}, {ip, "192.168.0.1"}]),
-    timer:sleep(2000),
-    ?assertEqual(Pid, emqx_cm:lookup_conn_pid(<<"conn1">>)),
-    ?assertEqual(Pid, emqx_cm:lookup_conn_pid(<<"conn2">>)),
-    ok = emqx_cm:unregister_connection(<<"conn1">>),
-    ?assertEqual(undefined, emqx_cm:lookup_conn_pid(<<"conn1">>)),
-    ?assertEqual([{port, 8080}, {ip, "192.168.0.1"}], emqx_cm:get_conn_attrs({<<"conn2">>, Pid})),
-    true = emqx_cm:set_conn_stats(<<"conn2">>, [{count, 1}, {max, 2}]),
-    ?assertEqual([{count, 1}, {max, 2}], emqx_cm:get_conn_stats({<<"conn2">>, Pid})).
->>>>>>> 14cffcf7
+    ?assertEqual(ok, emqx_cm:unregister_connection(<<"conn2">>, self())).